import torch
from torch.fft import fftn

from phastphase import retrieve


<<<<<<< HEAD
if torch.cuda.is_available():
    tensor_device = torch.device('cuda')
else:
    tensor_device = torch.device('cpu')

p = 6 #power of 2 for the near field image
=======
tensor_device = torch.device('cpu')
    
p = 6       #power of 2 for the near field image
>>>>>>> 0307e5e9
overs = 2   #oversampling
N = 2**p    #number of pixels in 1 dimension
x = torch.randn((N,N),
                dtype=torch.cdouble, 
                device = tensor_device
                )

d = 0
x[d,d] =  2*N
y = torch.square(torch.abs(fftn(x,(overs*N, overs*N), norm = 'ortho')))
x_out = retrieve(y, [N,N],grad_tolerance = 1e-9)

print(torch.linalg.vector_norm(x_out - x)/torch.linalg.norm(x))<|MERGE_RESOLUTION|>--- conflicted
+++ resolved
@@ -4,18 +4,12 @@
 from phastphase import retrieve
 
 
-<<<<<<< HEAD
 if torch.cuda.is_available():
     tensor_device = torch.device('cuda')
 else:
     tensor_device = torch.device('cpu')
 
 p = 6 #power of 2 for the near field image
-=======
-tensor_device = torch.device('cpu')
-    
-p = 6       #power of 2 for the near field image
->>>>>>> 0307e5e9
 overs = 2   #oversampling
 N = 2**p    #number of pixels in 1 dimension
 x = torch.randn((N,N),
