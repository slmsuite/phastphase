"""
setup.py - this module makes the package installable
"""

from setuptools import setup

NAME = "phastphase"
<<<<<<< HEAD
VERSION = "0.0.10"
=======
VERSION = "0.0.19"
>>>>>>> 683c5cc4
DEPENDENCIES = [
    "numpy",
    "pytorch-minimize"
]
DESCRIPTION = (
    "Accurate solution to the phase retrieval problem "
    "for near-Schwarz objects."
)
AUTHOR = "phastphase developers"
AUTHOR_EMAIL = "cbrabec@mit.edu"

setup(author=AUTHOR,
      author_email=AUTHOR_EMAIL,
      description=DESCRIPTION,
      install_requires=DEPENDENCIES,
      name=NAME,
      version=VERSION,
)<|MERGE_RESOLUTION|>--- conflicted
+++ resolved
@@ -5,11 +5,7 @@
 from setuptools import setup
 
 NAME = "phastphase"
-<<<<<<< HEAD
-VERSION = "0.0.10"
-=======
 VERSION = "0.0.19"
->>>>>>> 683c5cc4
 DEPENDENCIES = [
     "numpy",
     "pytorch-minimize"
